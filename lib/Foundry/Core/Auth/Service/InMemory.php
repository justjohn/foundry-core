<?php
/**
 * In-memory Authentication Service Implementation
 *
 * This file contains the logic required to authenticate against an
 * in-memory (temporary or session limited) service. Mainly used for
 * testing other classes that depend on an auth service.
 *
<<<<<<< HEAD
 * @category  foundry-core
 * @package   Foundry\Core\Auth\Service
=======
 * @category  Foundry-Core
 * @package   Foundry\Core\Auth
>>>>>>> 0b0273a0
 * @author    John Roepke <john@justjohn.us>
 * @copyright 2010-2011 John Roepke
 * @license   http://phpfoundry.com/license/bsd New BSD license
 * @version   1.0.0
 */
namespace Foundry\Core\Auth\Service;

/**
 * In-memory Authentication Service
 *
<<<<<<< HEAD
 * @category  foundry-core
 * @package   Foundry\Core\Auth\Service
=======
 * @category  Foundry-Core
 * @package   Foundry\Core\Auth
>>>>>>> 0b0273a0
 * @author    John Roepke <john@justjohn.us>
 * @copyright 2010-2011 John Roepke
 * @license   http://phpfoundry.com/license/bsd New BSD license
 * @since     1.0.0
 */
class InMemory {

    /**
     * The user database keyed by username.
     * @var array
     */
    private $users = array();

    /**
     * User passwords keyed by array.
     * @var array
     */
    private $user_passwords = array();

    /**
     * Groups keyed bu group name.
     * @var array
     */
    private $groups = array();

    /**
     * Authenticate a user.
     * @param string $username
     * @param string $password
     */
    public function authenticate($username, $password) {
        if (empty($username) || !isset($this->users[$username])) return false;
        return $this->user_passwords[$username] === $password;
    }

    /**
     * Change a user password.
     * @param string $username
     * @param string $password
     */
    public function changePassword($username, $password) {
        if (empty($username) || !isset($this->users[$username])) return false;
        $this->user_passwords[$username] = $password;
        return true;
    }

    /**
     * Check to see if a user exists.
     * @param string $username The username to check.
     * @return boolean
     */
    public function userExists($username) {
        return isset($this->users[$username]);
    }

    /**
     * Returns an array of all the users or arrays keyed by username.
     * @return array|boolean
     */
    public function getUsers() {
        return $this->users;
    }

    /**
     * Get a user's information as an array.
     * @param string $username
     * @return User
     */
    public function getUser($username) {
        if (!isset($this->users[$username])) return false;
        return $this->users[$username];
    }

    /**
     * Add a user.
     * @param User $user The attributes of the user to add.
     * @param string $password The user's password.
     * @return boolean true on sucess, false on failure.
     */
    public function addUser($user, $password) {
        $username = $user->getUsername();
        if (empty($username) || isset($this->users[$username])) return false;
        $this->users[$username] = $user;
        $this->user_passwords[$username] = $password;
        return true;
    }

    /**
     * Update a user.
     * @param User $user The attributes of the user to update.
     * @return boolean true on sucess, false on failure.
     */
    public function updateUser($user) {
        $username = $user->getUsername();
        if (!isset($this->users[$username])) return false;
        $this->users[$username] = $user;
        return true;
    }

    /**
     * Delete a user.
     * @param string $username The username to delete.
     * @return boolean true on success, false on failure
     */
    public function deleteUser($username) {
        if (empty($username) || !isset($this->users[$username])) return false;
        unset($this->users[$username]);
        unset($this->user_passwords[$username]);
        return true;
    }

    // Group Methods

    /**
     * Check to see if a group exists.
     * @param string $groupname The group name to check.
     * @return boolean
     */
    public function groupExists($groupname) {
        return isset($this->groups[$groupname]);
    }

    /**
     * Returns an array of all the groups keyed by group name.
     *
     * @return array
     */
    public function getGroups() {
        return $this->groups;
    }


    /**
     * Returns an array of Group names keyed by group name.
     * @return array an group names (strings) keyed by group names.
     */
    public function getGroupNames() {
        $group_names = array();
        if (!empty($this->groups)) {
            foreach (array_keys($this->groups) as $groupname) {
                $group_names[$groupname] = $groupname;
            }
        }
        return $group_names;
    }

    /**
     * Get a group's members.
     * @param array $groupname
     * @return Group
     */
    public function getGroup($groupname) {
        if (empty($groupname) || !isset($this->groups[$groupname])) return false;
        return $this->groups[$groupname];
    }

    /**
     * Add a group.
     * @param Group $group The group to add.
     * @return boolean true on sucess, false on failure.
     */
    public function addGroup($group) {
        $groupname = $group->getName();
        if (empty($groupname) || isset($this->groups[$groupname])) return false;
        $this->groups[$groupname] = $group;
        return true;
    }

    /**
     * Delete a group.
     * @param string $groupname The name of the group to delete.
     * @return boolean true on success, false on failure.
     */
    public function deleteGroup($groupname) {
        if (empty($groupname) || !isset($this->groups[$groupname])) return false;
        unset($this->groups[$groupname]);
        return true;
    }

    /**
     * Get an array of groups the given user is a member of.
     * @param string $username
     * @return array
     */
    public function getUserGroups($username) {
        if (empty($username) || !isset($this->users[$username])) return false;
        $user_groups = array();
        foreach ($this->groups as $groupname=>$group) {
            $users = $group->getUsers();
            if (isset($users[$username])) {
                $user_groups[$groupname] = $groupname;
            }
        }
        return $user_groups;
    }

    /**
     * Add a user to a group.
     * @param string $username The username to add to the group.
     * @param string $groupname The name of the group to add the user to.
     * @return boolean
     */
    public function addUserToGroup($username, $groupname) {
        if (empty($username) || empty($groupname)
                || !isset($this->groups[$groupname])
                || !isset($this->users[$username])) return false;

        $group = $this->groups[$groupname];
        $users = $group->getUsers();
        $users[$username] = $username;
        $group->setUsers($users);
        $this->groups[$groupname] = $group;
        return true;
    }

    /**
     * Remove a user from a group.
     * @param string $username The username to remove from the group.
     * @param string $groupname The name of the group to remove the user from.
     * @return boolean 
     */
    public function removeUserFromGroup($username, $groupname) {
        if (empty($username) || empty($groupname)
                || !isset($this->groups[$groupname])
                || !isset($this->users[$username])) return false;

        $group = $this->groups[$groupname];
        $users = $group->getUsers();
        if (!isset($users[$username])) return false; // User is not in group
        unset($users[$username]);
        $group->setUsers($users);
        $this->groups[$groupname] = $group;
        return true;
    }
}
?><|MERGE_RESOLUTION|>--- conflicted
+++ resolved
@@ -6,13 +6,8 @@
  * in-memory (temporary or session limited) service. Mainly used for
  * testing other classes that depend on an auth service.
  *
-<<<<<<< HEAD
- * @category  foundry-core
+ * @category  Foundry-Core
  * @package   Foundry\Core\Auth\Service
-=======
- * @category  Foundry-Core
- * @package   Foundry\Core\Auth
->>>>>>> 0b0273a0
  * @author    John Roepke <john@justjohn.us>
  * @copyright 2010-2011 John Roepke
  * @license   http://phpfoundry.com/license/bsd New BSD license
@@ -23,13 +18,8 @@
 /**
  * In-memory Authentication Service
  *
-<<<<<<< HEAD
- * @category  foundry-core
+ * @category  Foundry-Core
  * @package   Foundry\Core\Auth\Service
-=======
- * @category  Foundry-Core
- * @package   Foundry\Core\Auth
->>>>>>> 0b0273a0
  * @author    John Roepke <john@justjohn.us>
  * @copyright 2010-2011 John Roepke
  * @license   http://phpfoundry.com/license/bsd New BSD license
