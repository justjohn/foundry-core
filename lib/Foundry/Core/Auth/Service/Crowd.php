--- conflicted
+++ resolved
@@ -9,13 +9,8 @@
  * written by Luca Corbo (http://pear.php.net/packages/Services_Atlassian_Crowd)
  * and licensed under the http://www.apache.org/licenses/LICENSE-2.0 Apache License
  *
-<<<<<<< HEAD
- * @category  foundry-core
+ * @category  Foundry-Core
  * @package   Foundry\Core\Auth\Service
-=======
- * @category  Foundry-Core
- * @package   Foundry\Core\Auth
->>>>>>> 0b0273a0
  * @author    John Roepke <john@justjohn.us>
  * @license   http://phpfoundry.com/license/bsd New BSD license
  * @copyright 2010-2011 John Roepke, 2008 Infinite Campus Inc., 2008 Luca Corbo
@@ -36,13 +31,8 @@
 /**
  * Crowd Authentication Service
  *
-<<<<<<< HEAD
- * @category  foundry-core
+ * @category  Foundry-Core
  * @package   Foundry\Core\Auth\Service
-=======
- * @category  Foundry-Core
- * @package   Foundry\Core\Auth
->>>>>>> 0b0273a0
  * @author    John Roepke <john@justjohn.us>
  * @copyright 2010 John Roepke, 2008 Infinite Campus Inc., 2008 Luca Corbo
  * @link      http://pear.php.net/packages/Services_Atlassian_Crowd
