--- conflicted
+++ resolved
@@ -2,13 +2,8 @@
 /**
  * An In-Memory imlementation of the Database interface.
  * 
-<<<<<<< HEAD
- * @category  foundry-core
+ * @category  Foundry-Core
  * @package   Foundry\Core\Database\Service
-=======
- * @category  Foundry-Core
- * @package   Foundry\Core\Database
->>>>>>> 0b0273a0
  * @author    John Roepke <john@justjohn.us>
  * @copyright 2010-2011 John Roepke
  * @license   http://phpfoundry.com/license/bsd New BSD license
@@ -27,13 +22,8 @@
  * This interface treats all databases as object-based. For a table-based database
  * this is done by mapping object fields to table fields.
  * 
-<<<<<<< HEAD
- * @category  foundry-core
+ * @category  Foundry-Core
  * @package   Foundry\Core\Database\Service
-=======
- * @category  Foundry-Core
- * @package   Foundry\Core\Database
->>>>>>> 0b0273a0
  * @author    John Roepke <john@justjohn.us>
  * @copyright 2010-2011 John Roepke
  * @license   http://phpfoundry.com/license/bsd New BSD license
