<?php
/**
 * A Mongo DB implementation of the DatabaseService.
 * 
<<<<<<< HEAD
 * @category  foundry-core
 * @package   Foundry\Core\Database\Service
=======
 * @category  Foundry-Core
 * @package   Foundry\Core\Database
>>>>>>> 0b0273a0
 * @author    John Roepke <john@justjohn.us>
 * @copyright 2010-2011 John Roepke
 * @license   http://phpfoundry.com/license/bsd New BSD license
 * @version   1.0.0
 */
namespace Foundry\Core\Database\Service;

use Foundry\Core\Model;
use Foundry\Core\Service;
use Foundry\Core\Database\DatabaseService;
use Foundry\Core\Exceptions\ServiceConnectionException;
use Foundry\Core\Exceptions\ModelDoesNotExistException;
use Foundry\Core\Exceptions\FieldDoesNotExistException;

/**
 * The Mongo implementation of DatabaseService.
 * 
<<<<<<< HEAD
 * @category  foundry-core
 * @package   Foundry\Core\Database\Service
=======
 * @category  Foundry-Core
 * @package   Foundry\Core\Database
>>>>>>> 0b0273a0
 * @author    John Roepke <john@justjohn.us>
 * @copyright 2010-2011 John Roepke
 * @license   http://phpfoundry.com/license/bsd New BSD license
 * @since     1.0.0
 */
class Mongo extends \Mongo implements DatabaseService {
    public static $required_options = array("host", "db");

    private $db;

    public function __construct($options) {
        Service::validate($options, self::$required_options);
        $username = isset($options["username"])?$options["username"]:'';
        $password = isset($options["password"])?$options["password"]:'';
        $host = $options["host"];
        try {
            $cred = $username;
            if (!empty($password)) {
                $cred .= ':' . $password;
            }
            $cred = !empty($cred)?"$cred@":'';
            parent::__construct("mongodb://$cred$host/" . $options["db"]);
            parent::connect();
            $this->db = parent::selectDB($options["db"]);
            
        } catch (\MongoConnectionException $exception) {
            throw new ServiceConnectionException("Unable to connect to MongoDB.");
        }
    }


    /**
     * Get an array of find conditions.
     *
     * @param array $rules
     */
    private function get_conditions(array $rules, Model $obj=NULL) {
        $condition = array();
        if (count($rules) > 0) {
            // Build where caluse
            foreach($rules as $key=>$value) {
                $key = strtolower($key);
                $op = "";
                if (is_array($value)) {
                    $op = $value[0];
                    $value = $value[1];
                }
                if ($obj !== NULL) {
                    $type = $obj->getFieldType($key);
                    if ($type == Model::INT) $value = intval($value);
                }
                if (empty($op)) {
                    $condition[$key] = $value;
                } else {
                    if ($op == '>') $op = '$gt';
                    else if ($op == '<') $op = '$lt';
                    if (!isset($condition[$key])) $condition[$key] = array();
                    $condition[$key][$op] = $value;
                }
            }
        }
        return $condition;
    }
    
    /**
     * Get an array of sort values.
     *
     * @param array $rules
     */
    private function get_sort(array $rules) {
        $sort = array();
        if (count($rules) > 0) {
            foreach ($rules as $key => $op) {
                $key = strtolower($key);
                
                if ($op == "DESC") $op = -1;
                else if ($op == "ASC") $op = 1;
                
                $sort[$key] = $op;
            }
        }
        return $sort;
    }
    
    /**
     * Load objects from a table in the database.
     *
     * @param string $classname  The name of the class type to instantiate and load data into.
     * @param string $collection_name     The name of the table or document key in the database.
     * @param string $key        The table column to use as the array key for the returned data.
     * @param array  $conditions The conditions for the database query in an array where keys
     *                           represent the field name, and the associated value is the condition.
     * @param array  $sort_rules An array of sorting rules in the form:
     *                             array("field" => "DESC"/"ASC", ...)
     * @param array  $limits     An array with limit conditions either in the form:
     *                              array("count")  or
     *                              array("start", "count")
     * @return object|boolean An array of $classname instances keyed by the $key field (if set),
     *                        false on failure.
     */
    public function load_objects($classname, $collection_name, $key = "",
                                 array $conditions = array(),
                                 array $sort_rules = array(),
                                 array $limits = array()) {
        if (!class_exists($classname)) {
            throw new ModelDoesNotExistException("Unable to load class $classname");
        }
        $key = strtolower($key);
        //print("\nCollection: $collection_name\n");

        $obj = new $classname();
        $fields = $obj->getFields();
        if (count($fields) == 0) return false;

        $objects = array();
        $collection = $this->db->selectCollection($collection_name);
        
        $condition = $this->get_conditions($conditions, $obj);
        $cursor = $collection->find();
        //print("\tPre-condition: " . $cursor->count() . "\n");
        
        //print("\tConditions:\n" . get_a($condition) . "\n");
        //print("\tSort:\n" . get_a($this->get_sort($sort_rules)) . "\n");
        
        $cursor = $collection->find($condition);
        
        //print("\tPre-sort: " . $cursor->count() . "\n");
        if (count($sort_rules) > 0) {
            $cursor = $cursor->sort($this->get_sort($sort_rules));
        }
        
        $start = 0;
        $end = -1;
        if (count($limits) == 1) {
            $end = $limits[0];
            //$cursor = $cursor->limit($end);
        }
        if (count($limits) == 2) {
            $start = $limits[0];
            $end = ($start + 1) + $limits[1];
            //$cursor = $cursor->limit($end);
        }
        $i = 0;
        if (count($cursor) > 0) {
            foreach ($cursor as $record) {
                if ($i++ < $start) continue;
                
                $obj = new $classname();
                foreach ($fields as $field => $type) {
                    try {
                        if (isset($record[$field])) {
                            $obj->set($field, $record[$field]);
                        }
                    } catch (FieldDoesNotExistException $exception) {
                        // Field doesn't exist
                        throw FieldDoesNotExistException("Field $field doesn't exist in $classname");
                    }
                }
                if (!empty($key)) {
                    $key_value = $record[$key];
                    if (!empty($key_value)) {
                        $objects[$key_value] = $obj;
                    } else {
                        $objects[] = $obj;
                    }
                } else {
                    $objects[] = $obj;
                }
                
                if ($end >= 0 && $i >= $end) break;
            }
        }
        return $objects;        
    }

    /**
     * Get a count of objects in a table.
     *
     * @param string $collection_name The name of the table in the database.
     * @param array  $conditions The conditions for the database query in an array where keys
     *                           represent the field name, and the associated value is the condition.
     * @return integer|boolean The count on success, false on failure.
     */
    public function count_objects($collection_name, array $conditions = array()) {
        $collection = $this->db->selectCollection($collection_name);
        
        $condition = $this->get_conditions($conditions);
        $cursor = $collection->find($condition);
        return $cursor->count(true);
    }

    /**
     * Load an object from the database.
     *
     * @param string $classname The name of the class type to instantiate and load data into.
     * @param string $collection_name The name of the table in the database.
     * @param array  $conditions The conditions for the database query in an array where keys
     *                           represent the field name, and the associated value is the condition.
     * @return object An instance of $classname on success, false on failure.
     */
    public function load_object($classname, $collection_name,
                                array $conditions = array(),
                                array $sort_rules = array()) {
        $objects = $this->load_objects($classname, $collection_name, "", $conditions, $sort_rules, array(1));
        if (count($objects) > 0) {
            return $objects[0];
        } else {
            return false;
        }
    }

    /**
     * Writes the values from the object into the database.
     *
     * @param object $object The object with the data to write into the database.
     * @param string $collection_name The name of the table in the database.
     * @return boolean true on success, false on failure.
     */
    public function write_object(Model $object, $collection_name) {
        $collection = $this->db->selectCollection($collection_name);
        $array = $object->asArray();
        
        try {
            $collection->insert($array, true);
            
        } catch (\MongoCursorException $exception) {
            return false;
        }
        return true;
    }

    /**
     * Update an object in the database.
     *
     * @param $object The object to write to the database.
     * @param $collection_name The database object/table reference.
     * @param $conditions The conditions to match to updated the database
     * @param $updatefields The fields to update.
     * @return boolean true on success, false on failure.
     */
    public function update_object(Model $object, $collection_name,
                                  array $conditions,
                                  array $updatefields) {
        if (count($updatefields) == 0) return false;
        
        $collection = $this->db->selectCollection($collection_name);
        $array = $object->asArray();
        $condition = $this->get_conditions($conditions, $object);
        
        $data = array();
        foreach ($updatefields as $field) {
            $field = strtolower($field);
            $data[$field] = $object->get($field);
        }
        
        try {
            $collection->update($condition, array('$set'=>$data), array('multiple'=>true, 'safe'=>true));
            
        } catch (\MongoCursorException $exception) {
            return false;
        }
        return true;
    }

    /**
     * Delete object[s] from the database.
     *
     * @param $collection_name The database object/table reference (tablename, key, etc...)
     * @param $conditions The delete conditions.
     * @return boolean true on success, false on failure.
     */
    public function delete_object($collection_name, array $conditions) {
        $collection = $this->db->selectCollection($collection_name);
        $condition = $this->get_conditions($conditions);
        try {
            $collection->remove($condition, array("safe" => true));
        } catch (\MongoCursorException $exception) {
            return false;
        }
        return true;
    }

}

?><|MERGE_RESOLUTION|>--- conflicted
+++ resolved
@@ -2,13 +2,8 @@
 /**
  * A Mongo DB implementation of the DatabaseService.
  * 
-<<<<<<< HEAD
- * @category  foundry-core
+ * @category  Foundry-Core
  * @package   Foundry\Core\Database\Service
-=======
- * @category  Foundry-Core
- * @package   Foundry\Core\Database
->>>>>>> 0b0273a0
  * @author    John Roepke <john@justjohn.us>
  * @copyright 2010-2011 John Roepke
  * @license   http://phpfoundry.com/license/bsd New BSD license
@@ -26,13 +21,8 @@
 /**
  * The Mongo implementation of DatabaseService.
  * 
-<<<<<<< HEAD
- * @category  foundry-core
+ * @category  Foundry-Core
  * @package   Foundry\Core\Database\Service
-=======
- * @category  Foundry-Core
- * @package   Foundry\Core\Database
->>>>>>> 0b0273a0
  * @author    John Roepke <john@justjohn.us>
  * @copyright 2010-2011 John Roepke
  * @license   http://phpfoundry.com/license/bsd New BSD license
